--- conflicted
+++ resolved
@@ -1,11 +1,8 @@
 import subprocess
 import chess
 import chess.pgn
-<<<<<<< HEAD
 from pathlib import Path
 from datetime import datetime
-=======
->>>>>>> ad730f28
 
 ROOT = Path(__file__).resolve().parents[1]
 ENGINE = ROOT / 'build' / 'minerva'
@@ -52,39 +49,15 @@
 def play_self_game(max_plies=100):
     eng = Engine(ENGINE)
     board = chess.Board()
-<<<<<<< HEAD
     moves = []
-    try:
-        for _ in range(plies):
-            bm = eng.bestmove(moves, think_ms=50)
-            assert bm != '0000'
-            move = chess.Move.from_uci(bm)
-            assert move in board.legal_moves
-            board.push(move)
-            moves.append(bm)
-    finally:
-        eng.quit()
-=======
-    moves: list[str] = []
-    for _ in range(max_plies):
+    for _ in range(plies):
         bm = eng.bestmove(moves, think_ms=50)
         assert bm != '0000'
         move = chess.Move.from_uci(bm)
         assert move in board.legal_moves
         board.push(move)
         moves.append(bm)
-        if board.is_game_over():
-            break
     eng.quit()
-
-    game = chess.pgn.Game.from_board(board)
-    game.headers['Event'] = 'Selfplay'
-    game.headers['White'] = 'Minerva'
-    game.headers['Black'] = 'Minerva'
-    game.headers['Result'] = board.result(claim_draw=True)
-    with open(PGN_OUT, 'w', encoding='utf-8') as f:
-        print(game, file=f, end='\n')
->>>>>>> ad730f28
     return board
 
 def write_pgn(board: chess.Board, path: Path = Path("selfplay.pgn")) -> Path:
